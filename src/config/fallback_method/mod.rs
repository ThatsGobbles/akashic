mod inherit;
mod collect;

use std::path::Path;
use std::path::PathBuf;
use std::collections::VecDeque;
use std::collections::HashMap;

use config::meta_format::MetaFormat;
use config::selection::Selection;
use config::sort_order::SortOrder;
use metadata::types::MetaBlock;
use metadata::types::MetaKey;
use metadata::processor::MetaProcessor;
use metadata::types::MetaKey;

use self::inherit::InheritMethod;
use self::collect::CollectMethod;

<<<<<<< HEAD
pub type KeyPath = (String, Vec<MetaKey>);

pub type FallbackMapping = HashMap<KeyPath, FallbackMethod>;

/// Different ways to process missing metadata into desired outputs.
=======
pub type FallbackSpec = HashMap<String, FallbackSpecNode>;

/// Node type for the tree representation of fallback methods.
pub enum FallbackSpecNode {
    Children(HashMap<MetaKey, FallbackSpecNode>),
    Method(FallbackMethod),
}

/// Different ways to process parent metadata into desired outputs.
>>>>>>> 6b903ea8
#[derive(Clone, Copy, PartialEq, Eq, Debug, Hash, Deserialize)]
#[serde(rename_all = "snake_case")]
pub enum FallbackMethod {
    Inherit(InheritMethod),
    Collect(CollectMethod),
}

struct CollectIterator<'s> {
    frontier: VecDeque<PathBuf>,
    last_processed_path: Option<PathBuf>,

    meta_format: MetaFormat,
    selection: &'s Selection,
    sort_order: SortOrder,
}

impl<'s> CollectIterator<'s> {
    pub fn new<P: AsRef<Path>>(
        start_item_path: P,
        meta_format: MetaFormat,
        selection: &'s Selection,
        sort_order: SortOrder,
    ) -> Self
    {
        // Initialize the frontier with the subitems of the start item path.
        let mut frontier = VecDeque::new();

        match selection.select_in_dir_sorted(start_item_path, sort_order) {
            Err(err) => {
                warn!("{}", err);
            },
            Ok(mut sub_item_paths) => {
                for p in sub_item_paths.drain(..) {
                    frontier.push_back(p);
                }
            },
        };

        CollectIterator {
            frontier,
            last_processed_path: None,
            meta_format,
            selection,
            sort_order,
        }
    }

    /// Manually delves into a directory, and adds its subitems to the frontier.
    pub fn delve(&mut self) -> Option<PathBuf> {
        if let Some(lpp) = self.last_processed_path.take() {
            // If the last processed path is a directory, add its children to the frontier.
            if lpp.is_dir() {
                match self.selection.select_in_dir_sorted(&lpp, self.sort_order) {
                    Err(err) => {
                        warn!("{}", err);
                    },
                    Ok(mut sub_item_paths) => {
                        for p in sub_item_paths.drain(..).rev() {
                            self.frontier.push_front(p);
                        }
                    },
                }
            }

            Some(lpp)
        }
        else {
            None
        }
    }
}

impl<'p, 's> Iterator for CollectIterator<'p> {
    type Item = MetaBlock;

    fn next(&mut self) -> Option<Self::Item> {
        if let Some(frontier_item_path) = self.frontier.pop_front() {
            let ret_mb = match MetaProcessor::process_item_file(
                &frontier_item_path,
                self.meta_format,
                self.selection,
                self.sort_order,
            ) {
                Ok(mb) => Some(mb),
                Err(err) => {
                    warn!("{}", err);
                    self.next()
                },
            };

            // Save the most recently processed item path.
            self.last_processed_path = Some(frontier_item_path);

            ret_mb
        }
        else {
            None
        }
    }
}

// pub fn does_this_work() {
//     let mut ci = CollectIterator {
//         frontier: VecDeque::new(),
//         last_processed_path: None,

//         meta_format: MetaFormat::default(),
//         selection: &Selection::default(),
//         sort_order: SortOrder::default(),
//     };

//     while let Some(_x) = ci.next() {
//         ci.delve();
//     }
// }<|MERGE_RESOLUTION|>--- conflicted
+++ resolved
@@ -12,18 +12,11 @@
 use metadata::types::MetaBlock;
 use metadata::types::MetaKey;
 use metadata::processor::MetaProcessor;
-use metadata::types::MetaKey;
 
 use self::inherit::InheritMethod;
 use self::collect::CollectMethod;
 
-<<<<<<< HEAD
-pub type KeyPath = (String, Vec<MetaKey>);
 
-pub type FallbackMapping = HashMap<KeyPath, FallbackMethod>;
-
-/// Different ways to process missing metadata into desired outputs.
-=======
 pub type FallbackSpec = HashMap<String, FallbackSpecNode>;
 
 /// Node type for the tree representation of fallback methods.
@@ -33,7 +26,6 @@
 }
 
 /// Different ways to process parent metadata into desired outputs.
->>>>>>> 6b903ea8
 #[derive(Clone, Copy, PartialEq, Eq, Debug, Hash, Deserialize)]
 #[serde(rename_all = "snake_case")]
 pub enum FallbackMethod {
